"""
Computation of performance metrics (nDSC, lesion F1 score) for an ensemble of models.
Metrics are displayed in console.
"""

import argparse
import os
from joblib import Parallel, delayed
import torch
<<<<<<< HEAD
from joblib import Parallel
=======
import torch.nn as nn
>>>>>>> 183f44c8
from monai.inferers import sliding_window_inference
from monai.networks.nets import UNet
import numpy as np
import random
from data_load import remove_connected_components, get_val_dataloader
from metrics import dice_norm_metric, lesion_f1_score

parser = argparse.ArgumentParser(description='Get all command line arguments.')
# model
parser.add_argument('--num_models', type=int, default=5, 
					help='Number of models in ensemble')
parser.add_argument('--path_model', type=str, default='', 
					help='Specify the dir to al the trained models')
# data
parser.add_argument('--path_data', type=str, required=True, 
                    help='Specify the path to the directory with FLAIR images')
parser.add_argument('--path_gts', type=str, required=True, 
                    help='Specify the path to the directory with ground truth binary masks')
# parallel computation
parser.add_argument('--num_workers', type=int, default=10, 
                    help='Number of workers to preprocess images')
parser.add_argument('--n_jobs', type=int, default=1, 
					help='Number of parallel workers for F1 score computation')
# hyperparameters
parser.add_argument('--threshold', type=float, default=0.35, 
                    help='Probability threshold')

def get_default_device():
    """ Set device """
    if torch.cuda.is_available():
        print("Got CUDA!")
        return torch.device('cuda')
    else:
        return torch.device('cpu')

def main(args):
    device = get_default_device()
    torch.multiprocessing.set_sharing_strategy('file_system')
    
    '''' Initialise dataloaders '''
    val_loader = get_val_dataloader(flair_path=args.path_data, 
                                    gts_path=args.path_gts, 
                                    num_workers=args.num_workers)
  
    ''' Load trained models  '''
    K = args.num_models
    models = []
    for i in range(K):
        models.append(UNet(
			        spatial_dims=3,
			        in_channels=1,
			        out_channels=2,
			        channels=(32, 64, 128, 256, 512),
			        strides=(2, 2, 2, 2),
			        num_res_units=0).to(device)
        )
    
    for i, model in enumerate(models):
<<<<<<< HEAD
        model.load_state_dict(torch.load(os.path.join(args.path_model, 
                                                      f"seed{i+1}", 
                                                      "Best_model_finetuning.pth")))
=======
        model.load_state_dict(torch.load(os.path.join(args.path_model, f"seed{i+1}", "Best_model_finetuning.pth")))
>>>>>>> 183f44c8
        model.eval()

    act = torch.nn.Softmax(dim=1)
    th = args.threshold
    roi_size = (96, 96, 96)
    sw_batch_size = 4

    ndsc, f1 = [], []

    ''' Evaluatioin loop '''
    with Parallel(n_jobs=args.n_jobs) as parallel_backend:
	    with torch.no_grad():
	        for count, batch_data in enumerate(val_loader):
	            inputs, gt  = (batch_data["image"].to(device), batch_data["label"].cpu().numpy())
	            # get ensemble predictions
				all_outputs = []
	            for model in models:
	                outputs = sliding_window_inference(inputs, roi_size, sw_batch_size, model, mode='gaussian')
	                outputs = act(outputs).cpu().numpy()
	                outputs = np.squeeze(outputs[0,1])
	                all_outputs.append(outputs)
	            all_outputs = np.asarray(all_outputs)

	            # obtain binary segmentation mask
	            seg = np.mean(all_outputs, axis=0)
	            seg[seg>th]=1
	            seg[seg<th]=0
	            seg= np.squeeze(seg)
	            seg = remove_connected_components(seg)
	  
	            gt = np.squeeze(gt)

	            # compute metrics
	            ndsc += [dice_norm_metric(ground_truth=gt, predictions=seg)]
	            f1 += [lesion_f1_score(ground_truth=gt, 
						            	predictions=seg, 
						            	IoU_threshold=0.5, 
						            	parallel_backend=parallel_backend)]

    ndsc = np.asarray(ndsc) * 100.
    f1 = np.asarray(f1) * 100.

	print(f"nDSC:\t{np.mean(ndsc):.4f} +- {np.std(ndsc):.4f}")
    print(f"Lesion F1 score:\t{np.mean(f1):.4f} +- {np.std(f1):.4f}")
          
#%%
if __name__ == "__main__":
    args = parser.parse_args()
    main(args)<|MERGE_RESOLUTION|>--- conflicted
+++ resolved
@@ -5,17 +5,11 @@
 
 import argparse
 import os
-from joblib import Parallel, delayed
 import torch
-<<<<<<< HEAD
 from joblib import Parallel
-=======
-import torch.nn as nn
->>>>>>> 183f44c8
 from monai.inferers import sliding_window_inference
 from monai.networks.nets import UNet
 import numpy as np
-import random
 from data_load import remove_connected_components, get_val_dataloader
 from metrics import dice_norm_metric, lesion_f1_score
 
@@ -70,13 +64,9 @@
         )
     
     for i, model in enumerate(models):
-<<<<<<< HEAD
         model.load_state_dict(torch.load(os.path.join(args.path_model, 
                                                       f"seed{i+1}", 
                                                       "Best_model_finetuning.pth")))
-=======
-        model.load_state_dict(torch.load(os.path.join(args.path_model, f"seed{i+1}", "Best_model_finetuning.pth")))
->>>>>>> 183f44c8
         model.eval()
 
     act = torch.nn.Softmax(dim=1)
@@ -92,7 +82,7 @@
 	        for count, batch_data in enumerate(val_loader):
 	            inputs, gt  = (batch_data["image"].to(device), batch_data["label"].cpu().numpy())
 	            # get ensemble predictions
-				all_outputs = []
+	            all_outputs = []
 	            for model in models:
 	                outputs = sliding_window_inference(inputs, roi_size, sw_batch_size, model, mode='gaussian')
 	                outputs = act(outputs).cpu().numpy()
@@ -119,7 +109,7 @@
     ndsc = np.asarray(ndsc) * 100.
     f1 = np.asarray(f1) * 100.
 
-	print(f"nDSC:\t{np.mean(ndsc):.4f} +- {np.std(ndsc):.4f}")
+    print(f"nDSC:\t{np.mean(ndsc):.4f} +- {np.std(ndsc):.4f}")
     print(f"Lesion F1 score:\t{np.mean(f1):.4f} +- {np.std(f1):.4f}")
           
 #%%
