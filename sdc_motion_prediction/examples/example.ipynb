--- conflicted
+++ resolved
@@ -2,12 +2,8 @@
  "cells": [
   {
    "cell_type": "code",
-<<<<<<< HEAD
    "execution_count": 32,
    "id": "6cf9bbfd",
-=======
-   "execution_count": 6,
->>>>>>> e5f6d380
    "metadata": {},
    "outputs": [],
    "source": [
@@ -871,12 +867,8 @@
   },
   {
    "cell_type": "code",
-<<<<<<< HEAD
    "execution_count": 24,
    "id": "c8c44e78",
-=======
-   "execution_count": 21,
->>>>>>> e5f6d380
    "metadata": {},
    "outputs": [
     {
@@ -920,12 +912,8 @@
   },
   {
    "cell_type": "code",
-<<<<<<< HEAD
    "execution_count": 25,
    "id": "ace1ee48",
-=======
-   "execution_count": 22,
->>>>>>> e5f6d380
    "metadata": {},
    "outputs": [],
    "source": [
@@ -950,12 +938,8 @@
   },
   {
    "cell_type": "code",
-<<<<<<< HEAD
    "execution_count": 26,
    "id": "90601855",
-=======
-   "execution_count": 23,
->>>>>>> e5f6d380
    "metadata": {},
    "outputs": [],
    "source": [
@@ -976,12 +960,8 @@
   },
   {
    "cell_type": "code",
-<<<<<<< HEAD
    "execution_count": 27,
    "id": "ae1735d6",
-=======
-   "execution_count": 24,
->>>>>>> e5f6d380
    "metadata": {},
    "outputs": [
     {
@@ -1007,12 +987,8 @@
   },
   {
    "cell_type": "code",
-<<<<<<< HEAD
    "execution_count": 28,
    "id": "c07a673f",
-=======
-   "execution_count": 25,
->>>>>>> e5f6d380
    "metadata": {},
    "outputs": [
     {
@@ -1033,12 +1009,8 @@
   },
   {
    "cell_type": "code",
-<<<<<<< HEAD
    "execution_count": 29,
    "id": "a3494967",
-=======
-   "execution_count": 26,
->>>>>>> e5f6d380
    "metadata": {},
    "outputs": [],
    "source": [
@@ -1047,12 +1019,8 @@
   },
   {
    "cell_type": "code",
-<<<<<<< HEAD
    "execution_count": 30,
    "id": "0a6d83ef",
-=======
-   "execution_count": 27,
->>>>>>> e5f6d380
    "metadata": {},
    "outputs": [],
    "source": [
@@ -1062,12 +1030,8 @@
   },
   {
    "cell_type": "code",
-<<<<<<< HEAD
    "execution_count": 35,
    "id": "2afdadbc",
-=======
-   "execution_count": 28,
->>>>>>> e5f6d380
    "metadata": {},
    "outputs": [],
    "source": [
@@ -1077,12 +1041,8 @@
   },
   {
    "cell_type": "code",
-<<<<<<< HEAD
    "execution_count": 37,
    "id": "bd8ef238",
-=======
-   "execution_count": 29,
->>>>>>> e5f6d380
    "metadata": {},
    "outputs": [
     {
@@ -1127,12 +1087,8 @@
   },
   {
    "cell_type": "code",
-<<<<<<< HEAD
    "execution_count": 38,
    "id": "fe587818",
-=======
-   "execution_count": 36,
->>>>>>> e5f6d380
    "metadata": {},
    "outputs": [
     {
@@ -1154,12 +1110,8 @@
   },
   {
    "cell_type": "code",
-<<<<<<< HEAD
    "execution_count": 39,
    "id": "ed304927",
-=======
-   "execution_count": 37,
->>>>>>> e5f6d380
    "metadata": {},
    "outputs": [],
    "source": [
@@ -1168,12 +1120,8 @@
   },
   {
    "cell_type": "code",
-<<<<<<< HEAD
    "execution_count": 40,
    "id": "2d322c80",
-=======
-   "execution_count": 39,
->>>>>>> e5f6d380
    "metadata": {},
    "outputs": [],
    "source": [
@@ -1183,12 +1131,8 @@
   },
   {
    "cell_type": "code",
-<<<<<<< HEAD
    "execution_count": 41,
    "id": "e27f02fc",
-=======
-   "execution_count": 40,
->>>>>>> e5f6d380
    "metadata": {},
    "outputs": [
     {
@@ -1231,12 +1175,8 @@
   },
   {
    "cell_type": "code",
-<<<<<<< HEAD
    "execution_count": 43,
    "id": "28df53a4",
-=======
-   "execution_count": 7,
->>>>>>> e5f6d380
    "metadata": {},
    "outputs": [],
    "source": [
@@ -1262,12 +1202,8 @@
   },
   {
    "cell_type": "code",
-<<<<<<< HEAD
    "execution_count": 45,
    "id": "b2cd8578",
-=======
-   "execution_count": 8,
->>>>>>> e5f6d380
    "metadata": {},
    "outputs": [
     {
@@ -1301,12 +1237,8 @@
   },
   {
    "cell_type": "code",
-<<<<<<< HEAD
    "execution_count": 46,
    "id": "8647dcd8",
-=======
-   "execution_count": 9,
->>>>>>> e5f6d380
    "metadata": {},
    "outputs": [],
    "source": [
@@ -1321,7 +1253,7 @@
     "    # Backbone model details\n",
     "    # Behavioral Cloning: \n",
     "    # MobileNetv2 feature encoder, GRU decoder\n",
-    "    args.model_name = 'dim'\n",
+    "    args.model_name = 'bc'\n",
     "    args.model_dim_hidden = 512\n",
     "    args.exp_device = 'cuda:0'\n",
     "    \n",
@@ -1472,12 +1404,8 @@
   },
   {
    "cell_type": "code",
-<<<<<<< HEAD
    "execution_count": 48,
    "id": "c8771eb9",
-=======
-   "execution_count": 10,
->>>>>>> e5f6d380
    "metadata": {},
    "outputs": [
     {
@@ -1504,12 +1432,8 @@
   },
   {
    "cell_type": "code",
-<<<<<<< HEAD
    "execution_count": 49,
    "id": "cdc0a9b3",
-=======
-   "execution_count": 1,
->>>>>>> e5f6d380
    "metadata": {},
    "outputs": [],
    "source": [
@@ -1521,12 +1445,8 @@
   },
   {
    "cell_type": "code",
-<<<<<<< HEAD
    "execution_count": 50,
    "id": "75004538",
-=======
-   "execution_count": null,
->>>>>>> e5f6d380
    "metadata": {},
    "outputs": [
     {
@@ -1569,12 +1489,13 @@
    "source": [
     "submission = Submission()\n",
     "\n",
-<<<<<<< HEAD
     "batch_cast = partial(\n",
     "    batch_transform, device=c.exp_device, downsample_hw=None,\n",
     "    data_use_prerendered=True)\n",
     "\n",
-    "for dataloader in [ood_validation_dataloader, moscow_validation_dataloader]:\n",
+    "for is_ood, dataloader in zip(\n",
+    "        [True, False], \n",
+    "        [ood_validation_dataloader, moscow_validation_dataloader]):\n",
     "    for batch_id, batch in enumerate(tqdm.tqdm(dataloader)):        \n",
     "        batch = batch_cast(batch)\n",
     "        batch_output = model.predict(batch)\n",
@@ -1583,7 +1504,8 @@
     "            proto = object_prediction_from_model_output(\n",
     "                track_id=batch['track_id'][i],\n",
     "                scene_id=batch['scene_id'][i],\n",
-    "                model_output=data_item_output)\n",
+    "                model_output=data_item_output,\n",
+    "                is_ood=is_ood)\n",
     "\n",
     "            submission.predictions.append(proto)"
    ]
@@ -1607,27 +1529,12 @@
    ],
    "source": [
     "len(submission.predictions)  # Should be 465421"
-=======
-    "for data_item in iter(ood_validation_dataset):\n",
-    "    model_output = model.predict(data_item)\n",
-    "    is_ood = filter_ood_validation_data(data_item['scene_tags'])\n",
-    "    submission.predictions.append(\n",
-    "        object_prediction_from_model_output(\n",
-    "            track_id=data_item['track_id'],\n",
-    "            scene_id=data_item['scene_id'],\n",
-    "            model_output=model_output,\n",
-    "        )\n",
-    "    )"
->>>>>>> e5f6d380
    ]
   },
   {
    "cell_type": "code",
    "execution_count": null,
-<<<<<<< HEAD
    "id": "e5813c85",
-=======
->>>>>>> e5f6d380
    "metadata": {},
    "outputs": [],
    "source": [
