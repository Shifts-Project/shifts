--- conflicted
+++ resolved
@@ -50,12 +50,8 @@
     transform = np.linalg.inv(transform).astype(np.float32)
     return transform
 
-<<<<<<< HEAD
 # @profile
-=======
-
 @numba.jit(numba.float32[:, :](numba.float32[:, :], numba.float32[:, :]), nopython=True)
->>>>>>> bc337901
 def transform2dpoints(points, transform):
     ph = np.zeros((4, points.shape[0]), dtype=np.float32)
     ph[:2, :] = points.transpose()
